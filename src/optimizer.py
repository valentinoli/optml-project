from __future__ import annotations

from typing import Optional
from .mixture import Mixture
from .helpers import get_attrs, Z_k_1, get_gamma
import numpy as np


def em(
    model: Mixture,
    max_iterations: int,
    convergence_likelihood: Optional[float] = None,
    convergence_threshold: float = 1e-6
) -> int:
    """
    Expectation Maximization Algorithm
    Args:
        model: the mixture model
        max_iterations: max number of iterations of the algorithm
        convergence_likelihood: the target likelihood
        convergence_threshold: acceptable difference between the estimate and the target likelihood
    Returns:
        the number of iterations required to converge, or the max number of iterations
    """
    for i in range(max_iterations):
        model.e_step()
        likelihood_est = model.objective(model.params)
        model.m_step()
        
        # Optional convergence test
        if convergence_likelihood is not None \
                and likelihood_est - convergence_likelihood < convergence_threshold:
            return i + 1
    return max_iterations


<<<<<<< HEAD


def ula(
    model: Mixture, 
    nb_iters: int, 
    nb_exps: int, 
    error: float = 1e-6, 
    gamma: float = None, 
    exp_mu: float = None, 
    exp_U: float = None, 
    timeout: int = 50000
):
=======
def ula(model, nb_iters, nb_exps, error, gamma = None, exp_mu = None, exp_U = None, timeout = 50000):
>>>>>>> ffffc5fb
    """
    If exp_mu and exp_U are left blank, the algorithm will run for nb_iters. Otherwise, it will run until
    it has fullfilled the paper's convergence criteria, or until it timeouts.
    Args:
        model: Mixture model with all the objective function paramters and gradient
        nb_iters (int): number of iterations
        nb_exps: number of samples computed in parallel
        gamma (float): step size
        exp_mu and exp_U: Expectation of the best means, and objective value of the best mean
        timeout: timeout for convergence to exp_mu and exp_U
    Returns:
        x_k: the final sample
    """
<<<<<<< HEAD
    d, R, M, m = get_attrs(model, ['d', 'R', 'M', 'm'])
    gamma = get_gamma(gamma, d)
        
    x_k = np.zeros((nb_exps,M,d))
    for i in range(nb_exps):
        x_k[i] = model.init_params(True)

=======
    
    d = model.d
    R = model.R
    M = model.M
    m = model.m
    if gamma is None:
        lr = {
            2:90,
            3:20,
            4:9.25,
            5:2,
            6:1.75,
            7:0.5,
            8:0.45
        }
        gamma = lr[d]
    print(gamma)
    x_k = np.zeros((nb_exps,M,d))
    for i in range(nb_exps):
        x_k[i] = model.init_params(True)
    x_list = [x_k]
    U_list = [model.objective(x_k[0])]
    #Gaussian noise
    def Z_k_1(): return np.random.normal(0,2*gamma,(M,d))
    #Running for nb_iters if exp_mu and exp_u are left blank
>>>>>>> ffffc5fb
    if exp_mu is None and exp_U is None:
        for i in range(nb_iters - 1):
            grad_x_k = model.gradient(x_k, error)

<<<<<<< HEAD
            # Samples the diffusion paths, using Euler-Maruyama scheme:
            x_k_1 = x_k - gamma * grad_x_k + Z_k_1()
=======
            #Samples the diffusion paths, using Euler-Maruyama scheme:
            x_k_1 = x_k - gamma * grad_x_k 
            +  Z_k_1()
>>>>>>> ffffc5fb
            x_k = x_k_1
            x_list.append(x_k)
            U_list.append(model.objective(x_k[0]))
    #Running until convergence or timeout if exp_mu and exp_u are passed as parameters
    else:
        U_acc = model.objective(x_k[0])
        x_k_acc = x_k[0]
        iteration = 1
        while np.absolute(U_acc/iteration - exp_U) >= 1e-6 and np.linalg.norm(x_k_acc/iteration - exp_mu) >= 1e-3:
            grad_x_k = model.gradient(x_k, error)
            # Samples the diffusion paths, using Euler-Maruyama scheme:
            x_k_1 = x_k - gamma * grad_x_k + Z_k_1()
            
            x_k = x_k_1
            x_k_acc += x_k[0]
            U_acc += model.objective(x_k[0])
            x_list.append(x_k)
            U_list.append(model.objective(x_k[0]))
            iteration += 1
            if iteration > timeout:
                print('Timeout')
                break
        print(f'Converged at iteration: {iteration}')    

    return  U_list, x_list


def mala(
    model,
    nb_iters,
    nb_exps,
    error,
    gamma: Optional[float] = None
) ->:
    """
    Metropolis-Adjusted Langevin Algorithm
    Args:
        model: Mixture model with all the objective function paramters and gradient
        gamma (float): step size
        nb_iters (int): number of iterations
        nb_exps: number of samples computed in parallel
    Returns:
        x_k: the final sample
    """
    d, L, R, M, m = get_attrs(model, ['d', 'L', 'R', 'M', 'm'])
    gamma = get_gamma(gamma, d)

    x_k = np.random.multivariate_normal(np.zeros(d), (1/L)*np.identity(d), (nb_exps, M))
    
    # grad_x_k = model.gradient(x_k, error)
    
    def transition_density(x, y, grad_x, gamma):
        return np.exp(-np.sum((y - x - gamma*grad_x)**2) / (4*gamma))
    
    for i in range(nb_iters - 1):
        grad_x_k = model.gradient(x_k, error)
        
        # Samples the diffusion paths, using Euler-Maruyama scheme:
        x_k_1 = x_k - gamma * grad_x_k 
        + np.sqrt(2*gamma) * Z_k_1()
        
        grad_x_k_1 = model.gradient(x_k_1, error)
        
        acceptance_ratio = np.zeros(x_k.shape[0])
        for i in range(x_k.shape[0]):
            numerator = (model.objective(x_k_1[i]) * transition_density(x_k_1[i], x_k[i], grad_x_k_1[i], gamma))
            denominator = (model.objective(x_k[i]) * transition_density(x_k[i], x_k_1[i], grad_x_k[i], gamma))
            acceptance_ratio[i] = numerator / denominator
        uniform_distr = np.random.rand(nb_exps)
        
        index_forward = np.where(uniform_distr <= acceptance_ratio)[0]

        x_k[index_forward, ] = x_k_1[index_forward, ]
        
    return x_k<|MERGE_RESOLUTION|>--- conflicted
+++ resolved
@@ -34,22 +34,16 @@
     return max_iterations
 
 
-<<<<<<< HEAD
-
-
 def ula(
     model: Mixture, 
     nb_iters: int, 
     nb_exps: int, 
-    error: float = 1e-6, 
-    gamma: float = None, 
-    exp_mu: float = None, 
-    exp_U: float = None, 
+    error: float, 
+    gamma: Optional[float] = None, 
+    exp_mu: Optional[float] = None, 
+    exp_U: Optional[float] = None, 
     timeout: int = 50000
-):
-=======
-def ula(model, nb_iters, nb_exps, error, gamma = None, exp_mu = None, exp_U = None, timeout = 50000):
->>>>>>> ffffc5fb
+) -> tuple[list]:
     """
     If exp_mu and exp_U are left blank, the algorithm will run for nb_iters. Otherwise, it will run until
     it has fullfilled the paper's convergence criteria, or until it timeouts.
@@ -63,57 +57,40 @@
     Returns:
         x_k: the final sample
     """
-<<<<<<< HEAD
     d, R, M, m = get_attrs(model, ['d', 'R', 'M', 'm'])
-    gamma = get_gamma(gamma, d)
-        
-    x_k = np.zeros((nb_exps,M,d))
-    for i in range(nb_exps):
-        x_k[i] = model.init_params(True)
-
-=======
-    
-    d = model.d
-    R = model.R
-    M = model.M
-    m = model.m
     if gamma is None:
         lr = {
-            2:90,
-            3:20,
-            4:9.25,
-            5:2,
-            6:1.75,
-            7:0.5,
-            8:0.45
+            2: 90,
+            3: 20,
+            4: 9.25,
+            5: 2,
+            6: 1.75,
+            7: 0.5,
+            8: 0.45
         }
-        gamma = lr[d]
-    print(gamma)
-    x_k = np.zeros((nb_exps,M,d))
+        if d in lr:
+            gamma = lr[d]
+        else:
+            gamma = get_gamma(d)
+
+    x_k = np.zeros((nb_exps, M, d))
     for i in range(nb_exps):
         x_k[i] = model.init_params(True)
     x_list = [x_k]
     U_list = [model.objective(x_k[0])]
-    #Gaussian noise
-    def Z_k_1(): return np.random.normal(0,2*gamma,(M,d))
-    #Running for nb_iters if exp_mu and exp_u are left blank
->>>>>>> ffffc5fb
+
+    # Running for nb_iters if exp_mu and exp_u are left blank
     if exp_mu is None and exp_U is None:
         for i in range(nb_iters - 1):
             grad_x_k = model.gradient(x_k, error)
 
-<<<<<<< HEAD
             # Samples the diffusion paths, using Euler-Maruyama scheme:
             x_k_1 = x_k - gamma * grad_x_k + Z_k_1()
-=======
-            #Samples the diffusion paths, using Euler-Maruyama scheme:
-            x_k_1 = x_k - gamma * grad_x_k 
-            +  Z_k_1()
->>>>>>> ffffc5fb
+
             x_k = x_k_1
             x_list.append(x_k)
             U_list.append(model.objective(x_k[0]))
-    #Running until convergence or timeout if exp_mu and exp_u are passed as parameters
+    # Running until convergence or timeout if exp_mu and exp_u are passed as parameters
     else:
         U_acc = model.objective(x_k[0])
         x_k_acc = x_k[0]
@@ -134,7 +111,7 @@
                 break
         print(f'Converged at iteration: {iteration}')    
 
-    return  U_list, x_list
+    return U_list, x_list
 
 
 def mala(
@@ -143,7 +120,7 @@
     nb_exps,
     error,
     gamma: Optional[float] = None
-) ->:
+) -> np.ndarray:
     """
     Metropolis-Adjusted Langevin Algorithm
     Args:
@@ -155,9 +132,9 @@
         x_k: the final sample
     """
     d, L, R, M, m = get_attrs(model, ['d', 'L', 'R', 'M', 'm'])
-    gamma = get_gamma(gamma, d)
+    gamma = get_gamma(d, gamma)
 
-    x_k = np.random.multivariate_normal(np.zeros(d), (1/L)*np.identity(d), (nb_exps, M))
+    x_k = np.random.default_rng().multivariate_normal(np.zeros(d), (1/L)*np.identity(d), (nb_exps, M))
     
     # grad_x_k = model.gradient(x_k, error)
     
